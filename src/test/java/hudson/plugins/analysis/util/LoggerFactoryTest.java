--- conflicted
+++ resolved
@@ -1,17 +1,6 @@
 package hudson.plugins.analysis.util;
 
-<<<<<<< HEAD
-import io.jenkins.plugins.analysis.core.util.Logger;
-import static org.junit.Assert.*;
-import static org.mockito.Mockito.*;
-import io.jenkins.plugins.analysis.core.util.LoggerFactory;
-
-=======
->>>>>>> 25e6d005
 import java.io.PrintStream;
-import java.util.ArrayList;
-import java.util.Collection;
-import java.util.List;
 
 import org.junit.Test;
 
@@ -27,11 +16,10 @@
  */
 public class LoggerFactoryTest {
 
-
     /**
      * Tests if a "true" PluginLogger is created, when the Quiet Mode is deactivated.
      */
-    /*@Test
+    @Test
     public void quietModeDeactivated() {
         // Given
         Settings settings = mock(Settings.class);
@@ -43,12 +31,11 @@
 
         // Then
         assertFalse("LogMode is not Quiet but LoggerFactory creates a NullLogger!", logger instanceof NullLogger);
-    }*/
+    }
 
     /**
      * Tests if a NullLogger is created, when the Quiet Mode is active.
      */
-    /*
     @Test
     public void quietModeActivated() {
         // Given
@@ -62,55 +49,4 @@
         // Then
         assertTrue("LogMode is Quiet but LoggerFactory creates not a NullLogger!", logger instanceof NullLogger);
     }
-    */
-    @Test
-    public void shouldCreatePrintStreamLogger() {
-        Settings settings = mock(Settings.class);
-        when(settings.getQuietMode()).thenReturn(false);
-
-        LoggerFactory loggerFactory = new LoggerFactory(settings);
-
-        PrintStream mock = mock(PrintStream.class);
-
-        Logger logger = loggerFactory.createLogger(mock, "tool name");
-        logger.log("I'm a string");
-
-        verify(mock).println("[tool name] I'm a string");
-    }
-
-    @Test
-    public void shouldCreateNullLogger() {
-        Settings settings = mock(Settings.class);
-        when(settings.getQuietMode()).thenReturn(true);
-
-        LoggerFactory loggerFactory = new LoggerFactory(settings);
-
-        PrintStream mock = mock(PrintStream.class);
-
-        Logger logger = loggerFactory.createLogger(mock, "tool name");
-        logger.log("I'm a string");
-
-        verifyZeroInteractions(mock);
-    }
-
-    @Test
-    public void shouldLogEachLineInPrintStream() {
-
-        List<String> lines = new ArrayList<>();
-        lines.add("Test_1");
-        lines.add("Test_2");
-
-        Settings settings = mock(Settings.class);
-        when(settings.getQuietMode()).thenReturn(false);
-
-        LoggerFactory loggerFactory = new LoggerFactory(settings);
-
-        PrintStream mock = mock(PrintStream.class);
-
-        Logger logger = loggerFactory.createLogger(mock, "tool name");
-        logger.logEachLine(lines);
-
-        verify(mock).println("[tool name] Test_1");
-        verify(mock).println("[tool name] Test_2");
-    }
 }