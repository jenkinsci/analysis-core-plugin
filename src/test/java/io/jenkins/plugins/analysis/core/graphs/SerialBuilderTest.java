package io.jenkins.plugins.analysis.core.graphs;


import java.util.ArrayList;

import java.util.Calendar;
import java.util.GregorianCalendar;
import java.util.List;


import io.jenkins.plugins.analysis.core.quality.HealthDescriptor;
import net.bytebuddy.implementation.bytecode.Throw;
import org.apache.commons.lang3.ArrayUtils;
import org.jfree.data.category.CategoryDataset;
import org.junit.jupiter.api.Test;

import io.jenkins.plugins.analysis.core.quality.AnalysisBuild;
import io.jenkins.plugins.analysis.core.quality.StaticAnalysisRun;

import static org.assertj.core.api.Assertions.assertThat;
import static org.mockito.Mockito.*;

/**
 * Test Class for SerialBuilder.
 */
class SerialBuilderTest {
    /**
     * Generate a stub HealthDescriptor.
     *
     * @param enabled
     *         stub return this on isEnabled
     * @param healthy
     *         stub return this on getHealthy
     * @param unhealthy
     *         stub return this on getUnHealthy
     *
     * @return stub HealthDescriptor
     */
    static HealthDescriptor generateHealthDescriptor(boolean enabled, int healthy, int unhealthy) {
        HealthDescriptor healthDiscStub = mock(HealthDescriptor.class);
        when(healthDiscStub.isEnabled()).thenReturn(enabled);
        when(healthDiscStub.getHealthy()).thenReturn(healthy);
        when(healthDiscStub.getUnHealthy()).thenReturn(unhealthy);
        return healthDiscStub;
    }
    /**
     * Static count of the number of builds
     */
    private static int buildCounter = 0;

    /**
     * generate list of mocks.
     *
     * @param passedDays  list of the passwd days one per build
     * @param sizeOfBuild list of the size of each build
     * @return list of StaticAnalysisRun
     */
    private ArrayList<StaticAnalysisRun> getIterator(List<Integer> passedDays, List<Integer> sizeOfBuild) {
        if (passedDays.size() != sizeOfBuild.size()) {
            throw new IllegalArgumentException("Exepect, that SerialBuilderTest.getIterator() gets two list with the same size");
        }
        final int dayMS = 24 * 3600 * 1000;
        ArrayList<StaticAnalysisRun> list = new ArrayList<>();
        for (int i = 0; i < passedDays.size(); i++) {
            StaticAnalysisRun stub = mock(StaticAnalysisRun.class);

            Calendar today = new GregorianCalendar();
            AnalysisBuild build = mock(AnalysisBuild.class);
            when(build.getNumber()).thenReturn(passedDays.size() - i);

            when(build.getDisplayName()).thenReturn("magic" + (buildCounter += 2)); // some build are removed
            when(build.getTimeInMillis()).thenReturn(today.getTimeInMillis() - passedDays.get(i) * dayMS);
            when(stub.getBuild()).thenReturn(build);

            when(stub.getTotalSize()).thenReturn((int) sizeOfBuild.get(i));
            list.add(stub);
        }


        return list;
    }

    /**
     * Build a ArrayList with the given values.
     * @param parameter list of ints to add
     * @return arrayList with the values
     */
    private ArrayList<Integer> buildSet(int... parameter) {
        ArrayList<Integer> list = new ArrayList<>();
        for (int value : parameter) {
            list.add(value);
        }
        return list;
    }

    /**
     * Check if all values in dataset are correct.
     * @param data dataSet
     * @param healthy healthy value
     * @param unHealthy unhelaty value
     * @param list list of expected values
     */
    private void checkDataSet(CategoryDataset data, int healthy, int unHealthy, int... list) {
        String assertErrorMessage = "\nCurrent Build is the <%d> failed to check:";
        ArrayUtils.reverse(list);
        assertThat(data.getColumnCount()).isEqualTo(list.length);
        for (int i = 0; i < list.length; i++) {
            StaticAnalysisRun stub = mock(StaticAnalysisRun.class);
            when(stub.getTotalSize()).thenReturn(list[i]);
<<<<<<< HEAD
            List<Integer> result = new HealthSeriesBuilder(GenerateHealthStub.
                    generateHealthDescriptor(true, healthy, unHealthy)).computeSeries(stub);
            assertThat(data.getValue(0, i)).as("\nCurrent Build is the <%d> failed to check <healthy>\n", i)
                    .isEqualTo(result.get(0));

            assertThat(data.getValue(1, i)).as("\nCurrent Build is the <%d> failed to check <medium healthy>\n", i)
                    .isEqualTo(result.get(1));
            assertThat(data.getValue(2, i)).as("\nCurrent Build is the <%d> failed to check <unhealthy>\n", i)
=======
            List<Integer> result = new HealthSeriesBuilder(generateHealthDescriptor(true, healthy, unHealthy))
                    .computeSeries(stub);

            assertThat(data.getValue(0, i)).as(assertErrorMessage + " <healthy>\n", i)
                    .isEqualTo(result.get(0));
            assertThat(data.getValue(1, i)).as(assertErrorMessage + " <medium healthy>\n", i)
                    .isEqualTo(result.get(1));
            assertThat(data.getValue(2, i)).as(assertErrorMessage + " <unhealthy>\n", i)
>>>>>>> dfbd28ac
                    .isEqualTo(result.get(2));
        }
    }

    /**
     * generate a GraphConfiguration stub.
     * @param asDomain should build as Domain
     * @param dayCount number of dayCount if 0 the daycount is disabled
     * @param buildCount number of build of 0 build count is disabled
     * @return GraphConfiguration stub
     */
    private GraphConfiguration generateGraphConfiguration(boolean asDomain, int dayCount, int buildCount) {
        GraphConfiguration stub = mock(GraphConfiguration.class);
        when(stub.useBuildDateAsDomain()).thenReturn(asDomain);
        when(stub.getDayCount()).thenReturn(dayCount);
        when(stub.isBuildCountDefined()).thenReturn(buildCount > 0);
        when(stub.getBuildCount()).thenReturn(buildCount);
        when(stub.isDayCountDefined()).thenReturn(dayCount > 0);
        return stub;
    }

    @Test
    void dataSetWithActiveDayCountAndBuildNotAsDomain() {
        GraphConfiguration stub = generateGraphConfiguration(false, 10, 0);

<<<<<<< HEAD
        HealthSeriesBuilder b = new HealthSeriesBuilder(GenerateHealthStub.generateHealthDescriptor(true, 5, 8));
        long[] values = {1, 0, 2, 8, 3, 10, 4, 16, 20, 99};
        int[] newValues = {1, 8, 10, 16};
        CategoryDataset t = b.createDataSet(stub, getIterator(values));
        check(t, 5, 8, newValues);
=======
        HealthSeriesBuilder b = new HealthSeriesBuilder(generateHealthDescriptor(true, 5, 8));
        ArrayList<Integer> days = buildSet(1,2,3,4,10,11);
        ArrayList<Integer> buildSize = buildSet(0,8,10,16,20,99);
        int[] newValues = {0, 8, 10, 16,20};
        CategoryDataset t = b.createDataSet(stub, getIterator(days,buildSize));
        checkDataSet(t, 5, 8, newValues);
>>>>>>> dfbd28ac

    }

    @Test
    void dataSetWithBuildNotAsDomainAndWithBuildCount() {
        GraphConfiguration stub = generateGraphConfiguration(false, 0, 3);

        HealthSeriesBuilder b = new HealthSeriesBuilder(generateHealthDescriptor(true, 10, 20));
        ArrayList<Integer> days = buildSet(1,2,3,4,11);
        ArrayList<Integer> buildSize = buildSet(0,8,10,16,99);
        int[] newValues = {0, 8, 10};
        CategoryDataset t = b.createDataSet(stub, getIterator(days,buildSize));
        checkDataSet(t, 10, 20, newValues);

    }

    @Test
    void dataSetWithBuildNotAsDomainAndWithBuildCountAndDayCount() {
        GraphConfiguration stub = generateGraphConfiguration(false, 10, 3);

        HealthSeriesBuilder b = new HealthSeriesBuilder(generateHealthDescriptor(true, 5, 8));
        ArrayList<Integer> days = buildSet(1,2,3,4,20);
        ArrayList<Integer> buildSize = buildSet(0,8,10,16,99);
        int[] newValues = {0, 8, 10};
        CategoryDataset t = b.createDataSet(stub, getIterator(days,buildSize));
        checkDataSet(t, 5, 8, newValues);

    }

    @Test
    void dataSetWithNoBuilds() {
        GraphConfiguration stub = generateGraphConfiguration(false, 0, 0);
        HealthSeriesBuilder b = new HealthSeriesBuilder(generateHealthDescriptor(true, 5, 8));
        ArrayList<Integer> days = buildSet();
        ArrayList<Integer> buildSize = buildSet();
        int[] newValues = {};
        CategoryDataset t = b.createDataSet(stub, getIterator(days,buildSize));
        checkDataSet(t, 5, 8, newValues);

    }


    @Test
    void dataSetAsDomainAndNoBuildLimitations() {
        GraphConfiguration stub = generateGraphConfiguration(true, 0, 0);
        HealthSeriesBuilder b = new HealthSeriesBuilder(generateHealthDescriptor(true, 5, 8));
        ArrayList<Integer> days = buildSet(1,1,4,4,4,7);
        ArrayList<Integer> buildSize = buildSet(10,16,20,22,24,50);
        int[] newValues = {13, 22, 50};
        CategoryDataset t = b.createDataSet(stub, getIterator(days,buildSize));
        checkDataSet(t, 5, 8, newValues);
    }

    @Test
    void dataSetAsDomainAndBuildLimitation() {
        GraphConfiguration stub = generateGraphConfiguration(true, 0, 4);
        HealthSeriesBuilder b = new HealthSeriesBuilder(generateHealthDescriptor(true, 5, 8));
        long[] values = {1, 10, 1, 16, 4, 20, 4, 22, 4, 24, 7, 50};
        ArrayList<Integer> days = buildSet(1,1,4,4,4,7);
        ArrayList<Integer> buildSize = buildSet(10,16,20,22,24,50);
        int[] newValues = {13, 21};
        CategoryDataset t = b.createDataSet(stub, getIterator(days,buildSize));
        checkDataSet(t, 5, 8, newValues);
    }

    @Test
    void dataSetAsDomainAndTimeLimitation() {
        GraphConfiguration stub = generateGraphConfiguration(true, 3, 0);
        HealthSeriesBuilder b = new HealthSeriesBuilder(generateHealthDescriptor(true, 5, 8));
        ArrayList<Integer> days = buildSet(1,1,4,4,4,7);
        ArrayList<Integer> buildSize = buildSet(10,16,20,22,24,50);
        int[] newValues = {13};
        CategoryDataset t = b.createDataSet(stub, getIterator(days,buildSize));
        checkDataSet(t, 5, 8, newValues);
    }

    @Test
    void dataSetAsDomainNoBuilds() {
        GraphConfiguration stub = generateGraphConfiguration(true, 4, 5);
        HealthSeriesBuilder b = new HealthSeriesBuilder(generateHealthDescriptor(true, 5, 8));
        ArrayList<Integer> days = buildSet();
        ArrayList<Integer> buildSize = buildSet();
        int[] newValues = {};
        CategoryDataset t = b.createDataSet(stub, getIterator(days,buildSize));
        checkDataSet(t, 5, 8, newValues);
    }

    @Test
    public void dataSetAsDomainAndNotTimeLimitationButSetInverse() {
        GraphConfiguration stub = generateGraphConfiguration(true, 3, 0);
        HealthSeriesBuilder b = new HealthSeriesBuilder(generateHealthDescriptor(true, 5, 8));
        ArrayList<Integer> days = buildSet(7,4,4,4,1,1);
        ArrayList<Integer> buildSize = buildSet(50,24,22,20,16,10);
        int[] newValues = {};
        CategoryDataset t = b.createDataSet(stub, getIterator(days,buildSize));
        checkDataSet(t, 5, 8, newValues);
    }


    @Test
    public void dataSetAsDomainAndTimeLimitationWithTimeBoundary() {
        GraphConfiguration stub = generateGraphConfiguration(true, 3, 0);
        HealthSeriesBuilder b = new HealthSeriesBuilder(generateHealthDescriptor(true, 5, 8));
        ArrayList<Integer> days = buildSet(1,1,3,3,3,7);
        ArrayList<Integer> buildSize = buildSet(10,16,20,22,24,50);
        int[] newValues = {13, 22};
        CategoryDataset t = b.createDataSet(stub, getIterator(days,buildSize));
        checkDataSet(t, 5, 8, newValues);
    }

}<|MERGE_RESOLUTION|>--- conflicted
+++ resolved
@@ -107,16 +107,6 @@
         for (int i = 0; i < list.length; i++) {
             StaticAnalysisRun stub = mock(StaticAnalysisRun.class);
             when(stub.getTotalSize()).thenReturn(list[i]);
-<<<<<<< HEAD
-            List<Integer> result = new HealthSeriesBuilder(GenerateHealthStub.
-                    generateHealthDescriptor(true, healthy, unHealthy)).computeSeries(stub);
-            assertThat(data.getValue(0, i)).as("\nCurrent Build is the <%d> failed to check <healthy>\n", i)
-                    .isEqualTo(result.get(0));
-
-            assertThat(data.getValue(1, i)).as("\nCurrent Build is the <%d> failed to check <medium healthy>\n", i)
-                    .isEqualTo(result.get(1));
-            assertThat(data.getValue(2, i)).as("\nCurrent Build is the <%d> failed to check <unhealthy>\n", i)
-=======
             List<Integer> result = new HealthSeriesBuilder(generateHealthDescriptor(true, healthy, unHealthy))
                     .computeSeries(stub);
 
@@ -125,7 +115,6 @@
             assertThat(data.getValue(1, i)).as(assertErrorMessage + " <medium healthy>\n", i)
                     .isEqualTo(result.get(1));
             assertThat(data.getValue(2, i)).as(assertErrorMessage + " <unhealthy>\n", i)
->>>>>>> dfbd28ac
                     .isEqualTo(result.get(2));
         }
     }
@@ -151,20 +140,12 @@
     void dataSetWithActiveDayCountAndBuildNotAsDomain() {
         GraphConfiguration stub = generateGraphConfiguration(false, 10, 0);
 
-<<<<<<< HEAD
-        HealthSeriesBuilder b = new HealthSeriesBuilder(GenerateHealthStub.generateHealthDescriptor(true, 5, 8));
-        long[] values = {1, 0, 2, 8, 3, 10, 4, 16, 20, 99};
-        int[] newValues = {1, 8, 10, 16};
-        CategoryDataset t = b.createDataSet(stub, getIterator(values));
-        check(t, 5, 8, newValues);
-=======
         HealthSeriesBuilder b = new HealthSeriesBuilder(generateHealthDescriptor(true, 5, 8));
         ArrayList<Integer> days = buildSet(1,2,3,4,10,11);
         ArrayList<Integer> buildSize = buildSet(0,8,10,16,20,99);
         int[] newValues = {0, 8, 10, 16,20};
         CategoryDataset t = b.createDataSet(stub, getIterator(days,buildSize));
         checkDataSet(t, 5, 8, newValues);
->>>>>>> dfbd28ac
 
     }
 
