package io.jenkins.plugins.analysis.core.steps;

import java.util.Collections;

import org.junit.jupiter.api.Test;

import io.jenkins.plugins.analysis.core.JenkinsFacade;
import io.jenkins.plugins.analysis.core.steps.IssuesRecorder.Descriptor;
<<<<<<< HEAD
import static io.jenkins.plugins.analysis.core.testutil.FormValidationAssert.assertThat;

=======
import static io.jenkins.plugins.analysis.core.testutil.Assertions.*;
import static org.mockito.Mockito.*;

import hudson.model.Job;
>>>>>>> 4099d467
import hudson.util.ComboBoxModel;
import hudson.util.FormValidation;
import hudson.util.ListBoxModel;

/**
 * Tests the class {@link IssuesRecorder}.
 *
 * @author Ullrich Hafner
 */
class IssuesRecorderTest {

    @Test
    void shouldBeOkWithValidEncodings() {
        Descriptor empty = new Descriptor();
        FormValidation emptyResult = empty.doCheckSourceCodeEncoding("");

        Descriptor valid = new Descriptor();
        FormValidation validResult = valid.doCheckSourceCodeEncoding("UTF-8");

        Descriptor invalid = new Descriptor();
        FormValidation invalidResult = invalid.doCheckSourceCodeEncoding("Some wrong text");

        assertThat(emptyResult).isOk();
        assertThat(validResult).isOk();
        assertThat(invalidResult).hasMessage(invalid.createWrongEncodingErrorMessage());
    }

    // doFill
    @Test
    void doFillSourceCodeEncodingItemsShouldBeNotEmpty(){
        Descriptor descriptor = new Descriptor();
        ComboBoxModel boxModel = descriptor.doFillSourceCodeEncodingItems();
        edu.hm.hafner.analysis.assertj.Assertions.assertThat(boxModel).isNotEmpty();
    }

    @Test
    void doFillMinimumPriorityItemsShouldBeNotEmpty(){
        Descriptor descriptor = new Descriptor();
        ListBoxModel boxModel = descriptor.doFillMinimumPriorityItems();
        edu.hm.hafner.analysis.assertj.Assertions.assertThat(boxModel).isNotEmpty();
    }

    /* TODO
    @Test
<<<<<<< HEAD
    void doFillReferenceJobItemsShouldBeNotEmpty(){
=======
    void shouldBeOkIfEncodingIsEmpty() {
>>>>>>> 4099d467
        Descriptor descriptor = new Descriptor();
        ComboBoxModel boxModel = descriptor.doFillReferenceJobItems();
        edu.hm.hafner.analysis.assertj.Assertions.assertThat(boxModel).isNotEmpty();
    }*/

    // doCheckHealthy

    @Test
    void doCheckHealthyShouldBeOkWithValidValues(){
        // healthy = 0 = unhealthy
        Descriptor descriptor = new Descriptor();
        FormValidation actualResult = descriptor.doCheckHealthy(0,0);
        assertThat(actualResult).isOk();

        // healthy < unhealthy
        actualResult = descriptor.doCheckHealthy(1,2);
        assertThat(actualResult).isOk();
    }

    @Test
    void doCheckHealthyShouldBeNotOkWithInvalidValues(){
        // healthy < 0
        Descriptor descriptor = new Descriptor();
        FormValidation actualResult = descriptor.doCheckHealthy(-1,0);
        assertThat(actualResult).isError();

        // healthy = 0 , unhealthy > 0
        actualResult = descriptor.doCheckHealthy(0,1);
        assertThat(actualResult).isError();

        // healthy > 0 , unhealthy > healthy
        actualResult = descriptor.doCheckHealthy(2,1);
        assertThat(actualResult).isError();
    }

    // doCheckUnHealthy

    @Test
    void doCheckUnHealthyShouldBeOkWithValidValues(){
        // unhealthy > healthy > 0
        Descriptor descriptor = new Descriptor();
        FormValidation actualResult = descriptor.doCheckUnHealthy(1,2);
        assertThat(actualResult).isOk();

        // unhealthy > healthy = 0
        actualResult = descriptor.doCheckUnHealthy(0,1);
        assertThat(actualResult).isOk();
    }

    @Test
    void doCheckUnHealthyShouldBeNotOkWithInvalidValues(){
        // healthy > unhealthy = 0
        Descriptor descriptor = new Descriptor();
        FormValidation actualResult = descriptor.doCheckUnHealthy(1,0);
        assertThat(actualResult).isError();

        // healthy > unhealthy > 0
        actualResult = descriptor.doCheckUnHealthy(1,1);
        assertThat(actualResult).isError();

        // unhealthy < 0
        actualResult = descriptor.doCheckUnHealthy(0,-1);
        assertThat(actualResult).isError();
    }
    
    @Test
    void shouldContainEmptyJobPlaceHolder() {
        JenkinsFacade jenkins = mock(JenkinsFacade.class);
        Descriptor descriptor = new Descriptor(jenkins);

        ComboBoxModel actualModel = descriptor.doFillReferenceJobItems();

        assertThat(actualModel).hasSize(1);
        assertThat(actualModel).containsExactly(IssuesRecorder.NO_REFERENCE_JOB);
    }

    @Test
    void shouldContainSingleElementAndPlaceHolder() {
        JenkinsFacade jenkins = mock(JenkinsFacade.class);
        Job job = mock(Job.class);
        String name = "Job Name";
        when(jenkins.getFullNameOf(job)).thenReturn(name);
        when(jenkins.getAllJobs()).thenReturn(Collections.singleton(name));

        Descriptor descriptor = new Descriptor(jenkins);

        ComboBoxModel actualModel = descriptor.doFillReferenceJobItems();

        assertThat(actualModel).hasSize(2);
        assertThat(actualModel).containsExactly("-", name);
    }
}<|MERGE_RESOLUTION|>--- conflicted
+++ resolved
@@ -6,15 +6,12 @@
 
 import io.jenkins.plugins.analysis.core.JenkinsFacade;
 import io.jenkins.plugins.analysis.core.steps.IssuesRecorder.Descriptor;
-<<<<<<< HEAD
-import static io.jenkins.plugins.analysis.core.testutil.FormValidationAssert.assertThat;
+//import static io.jenkins.plugins.analysis.core.testutil.FormValidationAssert.assertThat;
 
-=======
 import static io.jenkins.plugins.analysis.core.testutil.Assertions.*;
 import static org.mockito.Mockito.*;
 
 import hudson.model.Job;
->>>>>>> 4099d467
 import hudson.util.ComboBoxModel;
 import hudson.util.FormValidation;
 import hudson.util.ListBoxModel;
@@ -57,13 +54,9 @@
         edu.hm.hafner.analysis.assertj.Assertions.assertThat(boxModel).isNotEmpty();
     }
 
-    /* TODO
+    /*
     @Test
-<<<<<<< HEAD
     void doFillReferenceJobItemsShouldBeNotEmpty(){
-=======
-    void shouldBeOkIfEncodingIsEmpty() {
->>>>>>> 4099d467
         Descriptor descriptor = new Descriptor();
         ComboBoxModel boxModel = descriptor.doFillReferenceJobItems();
         edu.hm.hafner.analysis.assertj.Assertions.assertThat(boxModel).isNotEmpty();
