package io.jenkins.plugins.analysis.core.quality;

import hudson.model.Result;

/**
 * Defines quality gates for a static analysis run.
 * This class is test driven developed.
 *
 * @author Michael Schmid
 */
public class QualityGate {
    private final ThresholdSet totalUnstableThreshold;
    private final ThresholdSet totalFailedThreshold;
    private final ThresholdSet newUnstableThreshold;
    private final ThresholdSet newFailedThreshold;

    private QualityGate(final ThresholdSet totalFailedThreshold, final ThresholdSet totalUnstableThreshold, final ThresholdSet newFailedThreshold, final ThresholdSet newUnstableThreshold) {
        this.totalFailedThreshold = totalFailedThreshold;
        this.totalUnstableThreshold = totalUnstableThreshold;
        this.newFailedThreshold = newFailedThreshold;
        this.newUnstableThreshold = newUnstableThreshold;
    }

    private ThresholdSet getTotalUnstableThreshold() {
        return totalUnstableThreshold;
    }

    private ThresholdSet getTotalFailedThreshold() {
        return totalFailedThreshold;
    }

<<<<<<< HEAD
    private ThresholdSet getNewUnstableThreshold() {
        return newUnstableThreshold;
    }

    private ThresholdSet getNewFailedThreshold() {
        return newFailedThreshold;
    }

    /**
     * Evaluate if the static analysis run follows the staid quality gate.
     * @param run to check against the quality gate
     * @return result of the evaluation, expressed by a build state
     */
    public Result evaluate(final StaticAnalysisRun run) {
        if (getTotalFailedThreshold().isThresholdReached(run.getTotalSize(), run.getTotalHighPrioritySize(), run.getTotalNormalPrioritySize(), run.getTotalLowPrioritySize())
                || getNewFailedThreshold().isThresholdReached(run.getNewSize(), run.getNewHighPrioritySize(), run.getNewNormalPrioritySize(), run.getNewLowPrioritySize())) {
            return Result.FAILURE;
        }

        if (getTotalUnstableThreshold().isThresholdReached(run.getTotalSize(), run.getTotalHighPrioritySize(), run.getTotalNormalPrioritySize(), run.getTotalLowPrioritySize())
                || getNewUnstableThreshold().isThresholdReached(run.getNewSize(), run.getNewHighPrioritySize(), run.getNewNormalPrioritySize(), run.getNewLowPrioritySize())) {
            return Result.UNSTABLE;
        }

        return Result.SUCCESS;
    }

    static class QualityGateBuilder {
        private ThresholdSet totalUnstableThreshold = new ThresholdSet(0, 0, 0, 0);
        private ThresholdSet totalFailedThreshold = new ThresholdSet(0, 0, 0, 0);
        private ThresholdSet newUnstableThreshold = new ThresholdSet(0, 0, 0, 0);
        private ThresholdSet newFailedThreshold = new ThresholdSet(0, 0, 0, 0);

        public QualityGate build() {
            return new QualityGate(totalFailedThreshold, totalUnstableThreshold, newFailedThreshold, newUnstableThreshold);
        }

        public QualityGateBuilder setTotalUnstableThreshold(final ThresholdSet totalUnstableThreshold) {
            this.totalUnstableThreshold = totalUnstableThreshold;
            return this;
        }

        public QualityGateBuilder setTotalFailedThreshold(final ThresholdSet totalFailedThreshold) {
            this.totalFailedThreshold = totalFailedThreshold;
            return this;
        }

        public QualityGateBuilder setNewUnstableThreshold(final ThresholdSet newUnstableThreshold) {
            this.newUnstableThreshold = newUnstableThreshold;
            return this;
        }

        public QualityGateBuilder setNewFailedThreshold(final ThresholdSet newFailedThreshold) {
            this.newFailedThreshold = newFailedThreshold;
            return this;
        }
    }

    static class ThresholdSet{
        private final int totalThreshold;
        private final int highThreshold;
        private final int normalThreshold;
        private final int lowThreshold;

        public ThresholdSet(final int totalThreshold, final int highThreshold, final int normalThreshold, final int lowThreshold) {
            this.totalThreshold = totalThreshold;
            this.highThreshold = highThreshold;
            this.normalThreshold = normalThreshold;
            this.lowThreshold = lowThreshold;
        }

        public boolean isTotalThresholdReached(final int toCheck) {
            return isSingleThresholdReached(getTotalThreshold(), toCheck);
        }

        private int getTotalThreshold() {
            return totalThreshold;
        }

        public boolean isHighThresholdReached(final int toCheck) {
            return isSingleThresholdReached(getHighThreshold(), toCheck);
        }

        private int getHighThreshold() {
            return highThreshold;
        }

        public boolean isNormalThresholdReached(final int toCheck) {
            return isSingleThresholdReached(getNormalThreshold(), toCheck);
        }

        private int getNormalThreshold() {
            return normalThreshold;
        }

        public boolean isLowThresholdReached(final int toCheck) {
            return isSingleThresholdReached(getLowThreshold(), toCheck);
        }

        private int getLowThreshold() {
            return lowThreshold;
        }

        /**
         * Check if the thresholds is retched or exceeded by the count of warnings.
         * @param threshold to check id reached or exceeded
         * @param toCheck count of warnings which should be checked against the threshold
         * @return true if reached or exceeded, else false
         */
        private boolean isSingleThresholdReached(final int threshold, final int toCheck) {
            boolean result = false;
            if(threshold > 0 && toCheck >= threshold) {
                result = true;
            }
            return result;
        }

        /**
         * Check if one or more of the thresholds is retched or exceeded.
         * @param totalToCheck total count of warnings
         * @param highToCheck count of high prioritized warnings
         * @param normalToCheck count of normal prioritized warnings
         * @param lowToCheck count of low prioritized warnings
         * @return true if one or more of the counts retched or exceeded the threshold, else false
         */
        public boolean isThresholdReached(final int totalToCheck, final int highToCheck, final int normalToCheck, final int lowToCheck) {
            return isTotalThresholdReached(totalToCheck)
                    || isHighThresholdReached(highToCheck)
                    || isNormalThresholdReached(normalToCheck)
                    || isLowThresholdReached(lowToCheck);
        }
=======
    /**
     * Creates a new instance of {@link QualityGate}.
     *
     * @param failureThreshold
     *         the number of issues that will fail a build
     */
    public QualityGate(final int failureThreshold) {
        this.failureThreshold = failureThreshold;
    }

    /**
     * Creates a new instance of {@link QualityGate}. No thresholds are set.
     */
    public QualityGate() {
        this(0);
    }

    /**
     * Determines if a failure threshold for the total number of issues is set.
     *
     * @return {@code true} if the failure threshold for the total number of issues is set
     */
    public boolean hasFailureThreshold() {
        return failureThreshold > 0;
    }

    /**
     * Returns the failure threshold for the total number of issues.
     *
     * @return the failure threshold for the total number of issues
     */
    public int getFailureThreshold() {
        return failureThreshold;
>>>>>>> 0642dbee
    }

}<|MERGE_RESOLUTION|>--- conflicted
+++ resolved
@@ -29,7 +29,6 @@
         return totalFailedThreshold;
     }
 
-<<<<<<< HEAD
     private ThresholdSet getNewUnstableThreshold() {
         return newUnstableThreshold;
     }
@@ -88,7 +87,7 @@
         }
     }
 
-    static class ThresholdSet{
+    static class ThresholdSet {
         private final int totalThreshold;
         private final int highThreshold;
         private final int normalThreshold;
@@ -135,13 +134,17 @@
 
         /**
          * Check if the thresholds is retched or exceeded by the count of warnings.
-         * @param threshold to check id reached or exceeded
-         * @param toCheck count of warnings which should be checked against the threshold
+         *
+         * @param threshold
+         *         to check id reached or exceeded
+         * @param toCheck
+         *         count of warnings which should be checked against the threshold
+         *
          * @return true if reached or exceeded, else false
          */
         private boolean isSingleThresholdReached(final int threshold, final int toCheck) {
             boolean result = false;
-            if(threshold > 0 && toCheck >= threshold) {
+            if (threshold > 0 && toCheck >= threshold) {
                 result = true;
             }
             return result;
@@ -149,10 +152,16 @@
 
         /**
          * Check if one or more of the thresholds is retched or exceeded.
-         * @param totalToCheck total count of warnings
-         * @param highToCheck count of high prioritized warnings
-         * @param normalToCheck count of normal prioritized warnings
-         * @param lowToCheck count of low prioritized warnings
+         *
+         * @param totalToCheck
+         *         total count of warnings
+         * @param highToCheck
+         *         count of high prioritized warnings
+         * @param normalToCheck
+         *         count of normal prioritized warnings
+         * @param lowToCheck
+         *         count of low prioritized warnings
+         *
          * @return true if one or more of the counts retched or exceeded the threshold, else false
          */
         public boolean isThresholdReached(final int totalToCheck, final int highToCheck, final int normalToCheck, final int lowToCheck) {
@@ -161,41 +170,6 @@
                     || isNormalThresholdReached(normalToCheck)
                     || isLowThresholdReached(lowToCheck);
         }
-=======
-    /**
-     * Creates a new instance of {@link QualityGate}.
-     *
-     * @param failureThreshold
-     *         the number of issues that will fail a build
-     */
-    public QualityGate(final int failureThreshold) {
-        this.failureThreshold = failureThreshold;
-    }
-
-    /**
-     * Creates a new instance of {@link QualityGate}. No thresholds are set.
-     */
-    public QualityGate() {
-        this(0);
-    }
-
-    /**
-     * Determines if a failure threshold for the total number of issues is set.
-     *
-     * @return {@code true} if the failure threshold for the total number of issues is set
-     */
-    public boolean hasFailureThreshold() {
-        return failureThreshold > 0;
-    }
-
-    /**
-     * Returns the failure threshold for the total number of issues.
-     *
-     * @return the failure threshold for the total number of issues
-     */
-    public int getFailureThreshold() {
-        return failureThreshold;
->>>>>>> 0642dbee
     }
 
 }