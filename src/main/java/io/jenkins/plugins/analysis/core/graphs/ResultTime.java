package io.jenkins.plugins.analysis.core.graphs;

import java.time.Instant;
import java.time.LocalDate;
import java.time.Period;
import java.time.ZoneId;

import com.google.common.annotations.VisibleForTesting;

import io.jenkins.plugins.analysis.core.quality.StaticAnalysisRun;

/**
 * Determines whether a build result is too old in order to be considered for a trend graph (based on the properties of
 * a {@link GraphConfiguration}).
 *
 * @author Ullrich Hafner
 */
public class ResultTime {
    private LocalDate today;

    /**
     * Creates a new instance of {@link ResultTime}. The current date from the system clock in the default time-zone is
     * used to initialize this instance.
     */
    public ResultTime() {
        this(LocalDate.now());
    }

    /**
     * Creates a new instance of {@link ResultTime}.
     *
     * @param now
     *         the date representing today
     */
    @VisibleForTesting
    ResultTime(final LocalDate now) {
        today = now;
    }

    /**
     * Returns whether the specified build result is too old in order to be considered for the trend graph.
     *
     * @param configuration
     *         the graph configuration
     * @param analysisRun
     *         the results of a analysis run
     *
     * @return {@code true} if the build is too old
     */
    public boolean areResultsTooOld(final GraphConfiguration configuration, final StaticAnalysisRun analysisRun) {
        return configuration.isDayCountDefined() && computeDayDelta(analysisRun) > configuration.getDayCount();
    }

    private int computeDayDelta(final StaticAnalysisRun analysisRun) {
<<<<<<< HEAD
        return Math.abs(Period.between(today, toLocalDate(analysisRun.getBuild().getTimeInMillis()) ).getDays());
=======
        return Math.abs(Period.between(toLocalDate(analysisRun.getBuild().getTimeInMillis()), today).getDays());
>>>>>>> 25e6d005
    }

    private LocalDate toLocalDate(final long timeInMillis) {
        return Instant.ofEpochMilli(timeInMillis).atZone(ZoneId.systemDefault()).toLocalDate();
    }
}<|MERGE_RESOLUTION|>--- conflicted
+++ resolved
@@ -52,11 +52,7 @@
     }
 
     private int computeDayDelta(final StaticAnalysisRun analysisRun) {
-<<<<<<< HEAD
-        return Math.abs(Period.between(today, toLocalDate(analysisRun.getBuild().getTimeInMillis()) ).getDays());
-=======
         return Math.abs(Period.between(toLocalDate(analysisRun.getBuild().getTimeInMillis()), today).getDays());
->>>>>>> 25e6d005
     }
 
     private LocalDate toLocalDate(final long timeInMillis) {
