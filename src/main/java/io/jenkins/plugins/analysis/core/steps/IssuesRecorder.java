--- conflicted
+++ resolved
@@ -7,6 +7,7 @@
 import java.nio.charset.UnsupportedCharsetException;
 import java.util.ArrayList;
 import java.util.List;
+import java.util.stream.Collectors;
 
 import org.apache.commons.lang3.StringUtils;
 import org.jenkinsci.Symbol;
@@ -16,7 +17,6 @@
 
 import com.google.common.collect.Lists;
 
-import edu.hm.hafner.analysis.Issue;
 import edu.hm.hafner.analysis.Issues;
 import edu.hm.hafner.analysis.Priority;
 import edu.hm.hafner.util.VisibleForTesting;
@@ -29,12 +29,6 @@
 import io.jenkins.plugins.analysis.core.quality.QualityGate;
 import io.jenkins.plugins.analysis.core.quality.Thresholds;
 import io.jenkins.plugins.analysis.core.util.EnvironmentResolver;
-<<<<<<< HEAD
-import io.jenkins.plugins.analysis.core.util.Logger;
-import io.jenkins.plugins.analysis.core.util.LoggerFactory;
-=======
-import jenkins.model.Jenkins;
->>>>>>> 683997ed
 import jenkins.tasks.SimpleBuildStep;
 
 import hudson.Extension;
@@ -438,6 +432,8 @@
         this.filters = new ArrayList<>(filters);
     }
 
+    /** ------------------------------------------------------------ */
+
     @Override
     public void perform(@Nonnull final Run<?, ?> run, @Nonnull final FilePath workspace,
             @Nonnull final Launcher launcher, @Nonnull final TaskListener listener)
@@ -456,7 +452,7 @@
             final TaskListener listener)
             throws IOException, InterruptedException {
         if (isAggregatingResults) {
-            Issues<Issue> totalIssues = new Issues<>();
+            Issues totalIssues = new Issues();
             for (ToolConfiguration toolConfiguration : tools) {
                 totalIssues.addAll(scanWithTool(run, workspace, listener, toolConfiguration));
             }
@@ -465,13 +461,13 @@
         }
         else {
             for (ToolConfiguration toolConfiguration : tools) {
-                Issues<?> issues = scanWithTool(run, workspace, listener, toolConfiguration);
+                Issues issues = scanWithTool(run, workspace, listener, toolConfiguration);
                 publishResult(run, workspace, launcher, listener, issues, StringUtils.EMPTY);
             }
         }
     }
 
-    private Issues<?> scanWithTool(final Run<?, ?> run, final FilePath workspace, final TaskListener listener,
+    private Issues scanWithTool(final Run<?, ?> run, final FilePath workspace, final TaskListener listener,
             final ToolConfiguration toolConfiguration)
             throws IOException, InterruptedException {
         ToolConfiguration configuration = toolConfiguration;
@@ -490,7 +486,7 @@
     }
 
     private void publishResult(final Run<?, ?> run, final FilePath workspace, final Launcher launcher,
-            final TaskListener listener, final Issues<?> issues, final String name)
+            final TaskListener listener, final Issues issues, final String name)
             throws IOException, InterruptedException {
         IssuesPublisher publisher = new IssuesPublisher(run, issues, getFilters(),
                 new HealthDescriptor(healthy, unHealthy, minimumPriority), new QualityGate(thresholds), workspace,
@@ -506,10 +502,6 @@
         }
     }
 
-<<<<<<< HEAD
-    private Logger createLogger(final TaskListener listener, final String loggerName) {
-        return new LoggerFactory().createLogger(listener.getLogger(), loggerName);
-=======
     private String createLoggerPrefix() {
         return tools.stream().map(tool -> tool.getTool().getId()).collect(Collectors.joining());
     }
@@ -517,7 +509,6 @@
     private String expandEnvironmentVariables(final Run<?, ?> run, final TaskListener listener, final String pattern)
             throws IOException, InterruptedException {
         return new EnvironmentResolver().expandEnvironmentVariables(run.getEnvironment(listener), pattern);
->>>>>>> 683997ed
     }
 
     /**
