package hudson.plugins.analysis.graph;

import java.io.File;
import java.io.IOException;
import java.util.ArrayList;
import java.util.List;
import java.util.logging.Level;
import java.util.logging.Logger;

import javax.servlet.ServletException;

import net.sf.json.JSONObject;

import org.apache.commons.lang.StringUtils;
import org.kohsuke.stapler.StaplerRequest;
import org.kohsuke.stapler.StaplerResponse;

import com.google.common.collect.Lists;

import hudson.model.ModelObject;
import hudson.model.AbstractBuild;
import hudson.model.AbstractProject;

import hudson.plugins.analysis.core.AbstractHealthDescriptor;
import hudson.plugins.analysis.core.BuildHistory;

import hudson.util.Graph;

/**
 * Configuration properties of a trend graph.
 */
public abstract class GraphConfigurationView implements ModelObject {
    private static final Logger LOGGER = Logger.getLogger(GraphConfigurationView.class.getName());

    /** The root URL to return back when leaving this page. */
    private static final String ROOT_URL = "../../";
    /** The owning project to configure the graphs for. */
    private final AbstractProject<?, ?> project;

    private final String pluginName;
    private final BuildHistory buildHistory;
    private final AbstractHealthDescriptor healthDescriptor; // NOPMD
    private final GraphConfiguration configuration;

    /**
     * Creates a new instance of {@link GraphConfigurationView}.
     *
     * @param configuration
     *            the graph configuration
     * @param project
     *            the owning project to configure the graphs for
     * @param pluginName
     *            the name of the plug-in
     * @param buildHistory
     *            the build history for this project
     */
    public GraphConfigurationView(final GraphConfiguration configuration, final AbstractProject<?, ?> project, final String pluginName, final BuildHistory buildHistory) {
        this.configuration = configuration;
        this.project = project;
        this.pluginName = pluginName;

        this.buildHistory = buildHistory;
        healthDescriptor = buildHistory.getBaseline().getHealthDescriptor();
    }

    /**
     * Creates a file with for the default values.
     *
     * @param project
     *            the project used as directory for the file
     * @param pluginName
     *            the name of the plug-in
     * @return the created file
     */
    protected static File createDefaultsFile(final AbstractProject<?, ?> project, final String pluginName) {
        return new File(project.getRootDir(), pluginName + ".txt");
    }

    /**
     * Returns the list of available graphs.
     *
     * @return the list of available graphs
     */
    public List<? extends BuildResultGraph> getAvailableGraphs() {
        ArrayList<BuildResultGraph> selectable = Lists.newArrayList();
        for (BuildResultGraph graph : configuration.getRegisteredGraphs()) {
            if (graph.isSelectable()) {
                selectable.add(graph);
            }
        }
        return selectable;
    }

    /**
     * Returns the project.
     *
     * @return the project
     */
    public AbstractProject<?, ?> getOwner() {
        return project;
    }

    /**
     * Returns the root URL of this object.
     *
     * @return the root URL of this object
     */
    public String getRootUrl() {
        return project.getAbsoluteUrl() + pluginName;
    }

    /**
     * Returns the plug-in name.
     *
     * @return the plug-in name
     */
    public String getPluginName() {
        return pluginName;
    }

    /**
     * Returns the description for this view.
     *
     * @return the description for this view
     */
    public abstract String getDescription();

    /**
     * Saves the configured values. Subclasses need to implement the actual persistence.
     *
     * @param request
     *            Stapler request
     * @param response
     *            Stapler response
     */
    public void doSave(final StaplerRequest request, final StaplerResponse response) {
        try {
            JSONObject formData = request.getSubmittedForm();

            if (configuration.initializeFrom(formData)) {
                persistValue(configuration.serializeToString(), getPluginName(), request, response);
            }
        }
        catch (IOException exception) {
            LOGGER.log(Level.SEVERE, "Can't save the form data: " + request, exception);
        }
        catch (ServletException exception) {
            LOGGER.log(Level.SEVERE, "Can't process the form data: " + request, exception);
        }
        finally {
            try {
                response.sendRedirect(ROOT_URL);
            }
            catch (IOException exception) {
                LOGGER.log(Level.SEVERE, "Can't redirect", exception);
            }
        }
    }

    /**
     * Checks whether a meaningful graph is available.
     *
     * @return <code>true</code>, if there is such a graph
     */
    public boolean hasMeaningfulGraph() {
<<<<<<< HEAD
        if (lastAction == null) {
            return false;
        }
        AbstractBuild<?, ?> build = lastAction.getBuild();
        if (build != null && build.getPreviousBuild() != null) {
            if (configuration.isDayCountDefined()) {
                return BuildResultGraph.computeDayDelta(build.getTimestamp(),
                        build.getPreviousBuild().getTimestamp()) < configuration.getDayCount();
            }
            else {
                return true;
            }
        }
        return true;
    }
=======
        if (buildHistory.hasPreviousResult()) {
            if (configuration.isDayCountDefined()) {
                AbstractBuild<?, ?> baseline = buildHistory.getBaseline().getBuild();
                AbstractBuild<?, ?> previous = buildHistory.getPreviousResult().getOwner();
>>>>>>> 67a40510

                return BuildResultGraph.computeDayDelta(baseline.getTimestamp(), previous.getTimestamp())
                        < configuration.getDayCount();
            }
            else {
                return true;
            }
        }
        return true;
    }

    /**
     * Persists the configured values.
     *
     * @param value
     *            the values configured by the user.
     * @param pluginName
     *            the name of the plug-in
     * @param request
     *            Stapler request
     * @param response
     *            Stapler response
     * @throws IOException
     *             if the values could not be persisted
     */
    protected abstract void persistValue(String value, String pluginName,
            StaplerRequest request, StaplerResponse response) throws IOException;

    /**
     * This method will be called by Stapler if an example image for the
     * specified graph should be rendered.
     *
     * @param graphId
     *            the ID of the graph to render
     * @param request
     *            Stapler request
     * @param response
     *            Stapler response
     * @return <code>null</code>
     */
    public Object getDynamic(final String graphId, final StaplerRequest request,
            final StaplerResponse response) {
        try {
            BuildResultGraph graph = configuration.getGraph(graphId);
            if (hasMeaningfulGraph()) {
                graph.setRootUrl(ROOT_URL);
                if (graph.isVisible()) {
                    return graph.getGraph(-1, configuration, pluginName, buildHistory.getBaseline());
                }
            }
            response.sendRedirect2(request.getContextPath() + graph.getExampleImage());
        }
        catch (IOException exception) {
            LOGGER.log(Level.SEVERE, "Can't create graph: " + request, exception);
        }

        return null;
    }

    /**
     * Returns the graph renderer of the specified graph.
     *
     * @param graph
     *            the graph
     * @return the graph renderer of the specified graph
     */
    public Graph getGraphRenderer(final BuildResultGraph graph) {
        return graph.getGraph(getTimestamp(), configuration, pluginName, buildHistory.getBaseline());
    }

    /**
     * Returns the graph renderer of the current graph.
     *
     * @return the graph renderer of the current graph
     */
    public Graph getGraphRenderer() {
        return getGraphRenderer(getGraphType());
    }

    /**
     * Checks if the health graph is available.
     *
     * @return <code>true</code>, if the health graph is available
     */
    public boolean isHealthGraphAvailable() {
        return healthDescriptor.isEnabled();
    }

    /**
     * Returns the height.
     *
     * @return the height
     */
    public int getHeight() {
        return configuration.getHeight();
    }

    /**
     * Returns the width.
     *
     * @return the width
     */
    public int getWidth() {
        return configuration.getWidth();
    }

    /**
     * Returns whether the build date or the build number should be used as domain.
     *
     * @return the build date or the build number should be used as domain
     */
    public boolean getUseBuildDateAsDomain() {
        return configuration.useBuildDateAsDomain();
    }

    /**
     * Returns the time stamp of the associated build.
     *
     * @return the time stamp of the associated build.
     */
    public long getTimestamp() {
        return buildHistory.getTimestamp().getTimeInMillis();
    }

    /**
     * Returns the number of builds to consider.
     *
     * @return the number of builds to consider
     */
    public int getBuildCount() {
        return configuration.getBuildCount();
    }

    /**
     * Returns the number of builds to consider.
     *
     * @return the number of builds to consider
     */
    public String getBuildCountString() {
        return getStringValue(getBuildCount());
    }

    /**
     * Returns the value as integer. If the value is 0, then an empty string is
     * returned.
     *
     * @param value
     *            the value to convert
     * @return string representation of <code>value</code>
     */
    private String getStringValue(final int value) {
        return value == 0 ? StringUtils.EMPTY : String.valueOf(value);
    }

    /**
     * Returns the number of days to consider.
     *
     * @return the number of days to consider
     */
    public int getDayCount() {
        return configuration.getDayCount();
    }

    /**
     * Returns the number of days to consider.
     *
     * @return the number of days to consider
     */
    public String getDayCountString() {
        return getStringValue(getDayCount());
    }

    /**
     * Returns the type of the graph.
     *
     * @return the type
     */
    public BuildResultGraph getGraphType() {
        BuildResultGraph graphType = configuration.getGraphType();
        graphType.setRootUrl(getOwner().getAbsoluteUrl());
        return graphType;
    }

    /**
     * Returns whether the trend graph is visible or not.
     *
     * @return <code>true</code>, if the trend graph is visible, <code>false</code> otherwise
     */
    public boolean isVisible() {
        return hasMeaningfulGraph() && getGraphType().isVisible();
    }

    /**
     * Returns whether the trend graph completely is deactivated.
     *
     * @return <code>true</code>, if the trend graph is deactivated, <code>false</code> otherwise
     */
    public boolean isDeactivated() {
        return getGraphType().isDeactivated();
    }

    /** {@inheritDoc} */
    @Override
    public String toString() {
        return configuration.toString();
    }

    /**
     * Returns the current health descriptor.
     *
     * @return the health descriptor
     */
    public AbstractHealthDescriptor getHealthDescriptor() {
        return healthDescriptor;
    }
}
<|MERGE_RESOLUTION|>--- conflicted
+++ resolved
@@ -163,28 +163,10 @@
      * @return <code>true</code>, if there is such a graph
      */
     public boolean hasMeaningfulGraph() {
-<<<<<<< HEAD
-        if (lastAction == null) {
-            return false;
-        }
-        AbstractBuild<?, ?> build = lastAction.getBuild();
-        if (build != null && build.getPreviousBuild() != null) {
-            if (configuration.isDayCountDefined()) {
-                return BuildResultGraph.computeDayDelta(build.getTimestamp(),
-                        build.getPreviousBuild().getTimestamp()) < configuration.getDayCount();
-            }
-            else {
-                return true;
-            }
-        }
-        return true;
-    }
-=======
         if (buildHistory.hasPreviousResult()) {
             if (configuration.isDayCountDefined()) {
                 AbstractBuild<?, ?> baseline = buildHistory.getBaseline().getBuild();
                 AbstractBuild<?, ?> previous = buildHistory.getPreviousResult().getOwner();
->>>>>>> 67a40510
 
                 return BuildResultGraph.computeDayDelta(baseline.getTimestamp(), previous.getTimestamp())
                         < configuration.getDayCount();
@@ -193,7 +175,7 @@
                 return true;
             }
         }
-        return true;
+        return false;
     }
 
     /**
