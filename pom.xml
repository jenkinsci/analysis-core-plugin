<project xmlns="http://maven.apache.org/POM/4.0.0" xmlns:xsi="http://www.w3.org/2001/XMLSchema-instance"
         xsi:schemaLocation="http://maven.apache.org/POM/4.0.0 http://maven.apache.org/maven-v4_0_0.xsd">
  <modelVersion>4.0.0</modelVersion>

  <parent>
    <groupId>org.jvnet.hudson.plugins</groupId>
    <artifactId>analysis-pom</artifactId>
    <version>2.0-SNAPSHOT</version>
    <relativePath>../analysis-pom</relativePath>
  </parent>

  <artifactId>analysis-core</artifactId>
  <packaging>hpi</packaging>
  <name>Static Analysis Utilities</name>
  <version>2.0-SNAPSHOT</version>
  <description>This plug-in provides utilities for the static code analysis plug-ins.</description>

  <url>http://wiki.jenkins-ci.org/x/CwDgAQ</url>

  <properties>
    <!-- Project Dependencies Configuration -->
    <commons.lang.version>3.6</commons.lang.version>
    <commons.io.version>2.5</commons.io.version>
    <commons.digester.version>3.2</commons.digester.version>
    <commons.text.version>1.1</commons.text.version>
<<<<<<< HEAD
=======
    <eclipse-collections.version>9.0.0</eclipse-collections.version>
>>>>>>> 25e6d005

    <!-- Project Test Dependencies Configuration -->
    <junit.version>5.0.0</junit.version>
    <assertj.version>3.8.0</assertj.version>
    <mockito.version>2.9.0</mockito.version>
<<<<<<< HEAD
=======

    <!-- Maven Plug-ins Configuration -->
    <surefire.maven.plugin>2.19.1</surefire.maven.plugin>
    <junit.surefire.provider>1.0.0</junit.surefire.provider>
>>>>>>> 25e6d005
  </properties>

  <dependencies>
    <!-- Project Dependencies -->
    <dependency>
      <groupId>edu.hm.hafner</groupId>
      <artifactId>analysis-model</artifactId>
      <version>1.0.0-SNAPSHOT</version>
<<<<<<< HEAD
=======
    </dependency>
    <dependency>
      <groupId>org.eclipse.collections</groupId>
      <artifactId>eclipse-collections-api</artifactId>
      <version>${eclipse-collections.version}</version>
    </dependency>
    <dependency>
      <groupId>org.eclipse.collections</groupId>
      <artifactId>eclipse-collections</artifactId>
      <version>${eclipse-collections.version}</version>
>>>>>>> 25e6d005
    </dependency>
    <dependency>
      <groupId>org.apache.commons</groupId>
      <artifactId>commons-lang3</artifactId>
      <version>${commons.lang.version}</version>
    </dependency>
    <dependency>
      <groupId>commons-io</groupId>
      <artifactId>commons-io</artifactId>
      <version>${commons.io.version}</version>
    </dependency>
    <dependency>
      <groupId>org.apache.commons</groupId>
      <artifactId>commons-digester3</artifactId>
      <version>${commons.digester.version}</version>
    </dependency>
    <dependency>
      <groupId>org.apache.commons</groupId>
      <artifactId>commons-text</artifactId>
      <version>${commons.text.version}</version>
    </dependency>
    <dependency>
      <groupId>joda-time</groupId>
      <artifactId>joda-time</artifactId>
      <version>2.9.5</version>
    </dependency>
    <dependency>
      <groupId>de.java2html</groupId>
      <artifactId>java2html</artifactId>
      <version>5.0</version>
    </dependency>
    <dependency>
      <groupId>xerces</groupId>
      <artifactId>xercesImpl</artifactId>
      <version>2.11.0</version>
    </dependency>
    <dependency>
      <groupId>com.infradna.tool</groupId>
      <artifactId>bridge-method-annotation</artifactId>
      <version>1.17</version>
      <optional>true</optional>
      <exclusions>
        <exclusion>
          <groupId>org.jenkins-ci</groupId>
          <artifactId>annotation-indexer</artifactId>
        </exclusion>
      </exclusions>
    </dependency>

    <!-- Jenkins Plug-in Dependencies -->
    <dependency>
      <groupId>org.jenkins-ci.plugins</groupId>
      <artifactId>ant</artifactId>
      <version>1.1</version>
      <optional>true</optional>
    </dependency>
    <dependency>
      <groupId>org.jenkins-ci.plugins.workflow</groupId>
      <artifactId>workflow-step-api</artifactId>
      <version>2.13</version>
    </dependency>
    <dependency>
      <groupId>org.jenkins-ci.plugins</groupId>
      <artifactId>structs</artifactId>
      <version>1.10</version>
    </dependency>
    <dependency>
      <groupId>org.jenkins-ci.plugins</groupId>
      <artifactId>antisamy-markup-formatter</artifactId>
      <version>1.5</version>
    </dependency>
    <dependency>
      <groupId>org.jenkins-ci.plugins</groupId>
      <artifactId>git</artifactId>
      <version>3.1.0</version>
      <optional>true</optional>
    </dependency>

    <!-- Project Test Dependencies -->
    <dependency>
      <groupId>org.easymock</groupId>
      <artifactId>easymock</artifactId>
      <version>2.4</version>
      <scope>test</scope>
    </dependency>
    <dependency>
      <groupId>org.junit.jupiter</groupId>
      <artifactId>junit-jupiter-api</artifactId>
      <version>${junit.version}</version>
      <scope>test</scope>
    </dependency>
    <dependency>
      <groupId>org.assertj</groupId>
      <artifactId>assertj-core</artifactId>
      <version>${assertj.version}</version>
      <scope>test</scope>
    </dependency>

  </dependencies>

  <scm>
    <connection>scm:git:git://github.com/jenkinsci/${project.artifactId}-plugin.git</connection>
    <developerConnection>scm:git:git@github.com:jenkinsci/${project.artifactId}-plugin.git</developerConnection>
    <url>https://github.com/jenkinsci/${project.artifactId}-plugin</url>
    <tag>HEAD</tag>
  </scm>

  <repositories>
    <repository>
      <id>repo.jenkins-ci.org</id>
      <url>http://repo.jenkins-ci.org/public/</url>
    </repository>
  </repositories>

  <pluginRepositories>
    <pluginRepository>
      <id>repo.jenkins-ci.org</id>
      <url>http://repo.jenkins-ci.org/public/</url>
    </pluginRepository>
  </pluginRepositories>

  <build>
    <plugins>
      <!-- TODO: Remove once fatal Javadoc errors are fixed -->
      <plugin>
        <groupId>org.apache.maven.plugins</groupId>
        <artifactId>maven-javadoc-plugin</artifactId>
        <configuration>
          <additionalparam>-Xdoclint:none</additionalparam>
        </configuration>
      </plugin>

      <plugin>
        <groupId>org.apache.maven.plugins</groupId>
        <artifactId>maven-pmd-plugin</artifactId>
        <configuration>
          <excludes>
            <exclude>**/HealthAware*.java</exclude>
          </excludes>
        </configuration>
      </plugin>

      <plugin>
        <groupId>com.infradna.tool</groupId>
        <artifactId>bridge-method-injector</artifactId>
        <version>1.17</version>
        <executions>
          <execution>
            <goals>
              <goal>process</goal>
            </goals>
          </execution>
        </executions>
      </plugin>
    </plugins>

    <pluginManagement>
      <plugins>
        <plugin>
          <groupId>org.apache.maven.plugins</groupId>
          <artifactId>maven-surefire-plugin</artifactId>
          <version>${surefire.maven.plugin}</version>
          <dependencies>
            <dependency>
              <groupId>org.junit.platform</groupId>
              <artifactId>junit-platform-surefire-provider</artifactId>
              <version>${junit.surefire.provider}</version>
            </dependency>
            <dependency>
              <groupId>org.junit.jupiter</groupId>
              <artifactId>junit-jupiter-engine</artifactId>
              <version>${junit.version}</version>
            </dependency>
          </dependencies>
        </plugin>
      </plugins>
    </pluginManagement>
  </build>

</project><|MERGE_RESOLUTION|>--- conflicted
+++ resolved
@@ -23,22 +23,16 @@
     <commons.io.version>2.5</commons.io.version>
     <commons.digester.version>3.2</commons.digester.version>
     <commons.text.version>1.1</commons.text.version>
-<<<<<<< HEAD
-=======
     <eclipse-collections.version>9.0.0</eclipse-collections.version>
->>>>>>> 25e6d005
 
     <!-- Project Test Dependencies Configuration -->
     <junit.version>5.0.0</junit.version>
     <assertj.version>3.8.0</assertj.version>
     <mockito.version>2.9.0</mockito.version>
-<<<<<<< HEAD
-=======
 
     <!-- Maven Plug-ins Configuration -->
     <surefire.maven.plugin>2.19.1</surefire.maven.plugin>
     <junit.surefire.provider>1.0.0</junit.surefire.provider>
->>>>>>> 25e6d005
   </properties>
 
   <dependencies>
@@ -47,8 +41,6 @@
       <groupId>edu.hm.hafner</groupId>
       <artifactId>analysis-model</artifactId>
       <version>1.0.0-SNAPSHOT</version>
-<<<<<<< HEAD
-=======
     </dependency>
     <dependency>
       <groupId>org.eclipse.collections</groupId>
@@ -59,7 +51,6 @@
       <groupId>org.eclipse.collections</groupId>
       <artifactId>eclipse-collections</artifactId>
       <version>${eclipse-collections.version}</version>
->>>>>>> 25e6d005
     </dependency>
     <dependency>
       <groupId>org.apache.commons</groupId>
