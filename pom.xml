--- conflicted
+++ resolved
@@ -11,11 +11,7 @@
   <artifactId>analysis-core</artifactId>
   <packaging>hpi</packaging>
   <name>Static Analysis Utilities</name>
-<<<<<<< HEAD
-  <version>2.0.0</version>
-=======
   <version>1.97-SNAPSHOT</version>
->>>>>>> 40673046
   <description>This plug-in provides utilities for the static code analysis plug-ins.</description>
 
   <url>http://wiki.jenkins-ci.org/x/CwDgAQ</url>
