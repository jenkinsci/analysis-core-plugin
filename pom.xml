--- conflicted
+++ resolved
@@ -29,13 +29,10 @@
     <junit.version>5.0.0</junit.version>
     <assertj.version>3.8.0</assertj.version>
     <mockito.version>2.9.0</mockito.version>
-<<<<<<< HEAD
-=======
 
     <!-- Maven Plug-ins Configuration -->
     <surefire.maven.plugin>2.19.1</surefire.maven.plugin>
     <junit.surefire.provider>1.0.0</junit.surefire.provider>
->>>>>>> 25e6d005
   </properties>
 
   <dependencies>
